<<<<<<< HEAD
.env*
.netlify/
# pyc
=======
# Ignore node modules
.env*
.netlify/
# pyc
__pycache__/
*.pyc
*.pyo
*.pyd
*.pyw
*.pyz
*.pywz

# seed data
seed_data/
seed_data_backup/

# reference
reference/

# build output
dist/
# generated types
.astro/

# dependencies
node_modules/

# logs
npm-debug.log*
yarn-debug.log*
yarn-error.log*
pnpm-debug.log*


# environment variables
.env
.env.production
node_modules/
.site
# Ignore SQLite database files
db.sqlite3
db.sqlite3.*

google-service-account.json
google-service-account-dev.json
# Python
*.py[cod]
>>>>>>> 00bf9d40
__pycache__/
*.pyc
*.pyo
*.pyd
*.pyw
*.pyz
*.pywz

# seed data
seed_data/
seed_data_backup/

# reference
reference/

# build output
dist/
# generated types
.astro/

# dependencies
node_modules/

# logs
npm-debug.log*
yarn-debug.log*
yarn-error.log*
pnpm-debug.log*


# environment variables
.env
.env.production

# macOS-specific files
.DS_Store

# jetbrains setting folder
.idea/<|MERGE_RESOLUTION|>--- conflicted
+++ resolved
@@ -1,9 +1,4 @@
-<<<<<<< HEAD
-.env*
-.netlify/
-# pyc
-=======
-# Ignore node modules
+
 .env*
 .netlify/
 # pyc
@@ -46,40 +41,6 @@
 db.sqlite3
 db.sqlite3.*
 
-google-service-account.json
-google-service-account-dev.json
-# Python
-*.py[cod]
->>>>>>> 00bf9d40
-__pycache__/
-*.pyc
-*.pyo
-*.pyd
-*.pyw
-*.pyz
-*.pywz
-
-# seed data
-seed_data/
-seed_data_backup/
-
-# reference
-reference/
-
-# build output
-dist/
-# generated types
-.astro/
-
-# dependencies
-node_modules/
-
-# logs
-npm-debug.log*
-yarn-debug.log*
-yarn-error.log*
-pnpm-debug.log*
-
 
 # environment variables
 .env
